--- conflicted
+++ resolved
@@ -4,7 +4,6 @@
 
 ### Added
 
-<<<<<<< HEAD
 - [Add support for snapshot testing `Item`s](https://github.com/kyleve/Listable/pull/171) via the `ItemPreviewView` class. This is a view type which takes in some configuration options, and an `Item`, which you can then use in snapshot tests to verify the appearance of your `Item` and `ItemContent` .
 
   ```
@@ -34,9 +33,8 @@
   ```
   
   There are included options like `withAllItemStates` which allow seeing previews across the various possible selection and highlight states.
-=======
+
 - Add `customInterSectionSpacing` property to `Section.Layout` which allows the user to specify [custom spacing after a section](https://github.com/kyleve/Listable/pull/172), overriding the calculated spacing.
->>>>>>> 221d2f41
 
 ### Removed
 
