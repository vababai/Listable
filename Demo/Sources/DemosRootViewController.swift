//
//  TableViewDemosRootViewController.swift
//  CheckoutApplet
//
//  Created by Kyle Van Essen on 6/24/19.
//

import UIKit

import Listable


public final class DemosRootViewController : UIViewController
{    
    public struct State : Equatable {}
    
    let listView = ListView()
    
    func push(_ viewController : UIViewController)
    {
        self.navigationController?.pushViewController(viewController, animated: true)
    }
    
    var itemAppearance : DemoElement.Appearance {
        return DemoElement.Appearance { label in
            label.numberOfLines = 0
            label.font = .systemFont(ofSize: 16.0, weight: .regular)
        }
    }
    
    var headerAppearance : HeaderElement.Appearance {
        return HeaderElement.Appearance { label in
            label.font = .systemFont(ofSize: 18.0, weight: .bold)
        }
    }
    
    var footerAppearance : FooterElement.Appearance {
        return FooterElement.Appearance { label in
            label.textColor = .darkGray
            label.numberOfLines = 0
            label.font = .systemFont(ofSize: 14.0, weight: .regular)
            label.textAlignment = .center
        }
    }
    
    override public func loadView()
    {        
        self.title = "Demos"
        
        self.view = self.listView
        
        self.listView.appearance = defaultAppearance
        
        self.listView.setContent { list in
<<<<<<< HEAD
            list += Section(
            identifier: "collection-view",
            header: HeaderFooter(
                HeaderElement(content: "Collection Views"),
                appearance: self.headerAppearance
                )
            ) { rows in
                rows += Item(
                    TitleElement(content: "Basic Demo"),
=======
            list += Section(identifier: "collection-view") { section in
                
                section.header = HeaderFooter(
                    HeaderElement(title: "Collection Views"),
                    appearance: self.headerAppearance
                )
                
                section += Item(
                    TitleElement(title: "Basic Demo"),
>>>>>>> 07a4d6b0
                    appearance: self.itemAppearance,
                    selection: .isSelectable(isSelected: false),
                    onSelect : { _ in
                        self.push(CollectionViewBasicDemoViewController())
                })
                
<<<<<<< HEAD
                rows += Item(
                    TitleElement(content: "Blueprint Integration"),
=======
                section += Item(
                    TitleElement(title: "Blueprint Integration"),
>>>>>>> 07a4d6b0
                    appearance: self.itemAppearance,
                    selection: .isSelectable(isSelected: false),
                    onSelect : { _ in
                        self.push(BlueprintListDemoViewController())
                })
                
<<<<<<< HEAD
                rows += Item(
                    TitleElement(content: "Itemization Editor"),
=======
                section += Item(
                    TitleElement(title: "Itemization Editor"),
>>>>>>> 07a4d6b0
                    appearance: self.itemAppearance,
                    selection: .isSelectable(isSelected: false),
                    onSelect : { _ in
                        self.push(ItemizationEditorViewController())
                })
                
<<<<<<< HEAD
                rows += Item(
                    TitleElement(content: "English Dictionary Search"),
=======
                section += Item(
                    TitleElement(title: "English Dictionary Search"),
>>>>>>> 07a4d6b0
                    appearance: self.itemAppearance,
                    selection: .isSelectable(isSelected: false),
                    onSelect : { _ in
                        self.push(CollectionViewDictionaryDemoViewController())
                })
            }
        }
    }
}

struct TitleElement : ItemElement
{
    var content : String

    // ItemElement
    
    typealias Appearance = ItemAppearance<UILabel>
    
    var identifier: Identifier<TitleElement> {
        return .init(self.content)
    }
    
    func apply(to view: Appearance.View, with state : ItemState, reason: ApplyReason)
    {
        view.content.text = self.content
    }
}<|MERGE_RESOLUTION|>--- conflicted
+++ resolved
@@ -52,66 +52,39 @@
         self.listView.appearance = defaultAppearance
         
         self.listView.setContent { list in
-<<<<<<< HEAD
-            list += Section(
-            identifier: "collection-view",
-            header: HeaderFooter(
-                HeaderElement(content: "Collection Views"),
-                appearance: self.headerAppearance
-                )
-            ) { rows in
-                rows += Item(
-                    TitleElement(content: "Basic Demo"),
-=======
             list += Section(identifier: "collection-view") { section in
                 
                 section.header = HeaderFooter(
-                    HeaderElement(title: "Collection Views"),
+                    HeaderElement(content: "Collection Views"),
                     appearance: self.headerAppearance
                 )
                 
                 section += Item(
-                    TitleElement(title: "Basic Demo"),
->>>>>>> 07a4d6b0
+                    TitleElement(content: "Basic Demo"),
                     appearance: self.itemAppearance,
                     selection: .isSelectable(isSelected: false),
                     onSelect : { _ in
                         self.push(CollectionViewBasicDemoViewController())
                 })
                 
-<<<<<<< HEAD
-                rows += Item(
+                section += Item(
                     TitleElement(content: "Blueprint Integration"),
-=======
-                section += Item(
-                    TitleElement(title: "Blueprint Integration"),
->>>>>>> 07a4d6b0
                     appearance: self.itemAppearance,
                     selection: .isSelectable(isSelected: false),
                     onSelect : { _ in
                         self.push(BlueprintListDemoViewController())
                 })
                 
-<<<<<<< HEAD
-                rows += Item(
+                section += Item(
                     TitleElement(content: "Itemization Editor"),
-=======
-                section += Item(
-                    TitleElement(title: "Itemization Editor"),
->>>>>>> 07a4d6b0
                     appearance: self.itemAppearance,
                     selection: .isSelectable(isSelected: false),
                     onSelect : { _ in
                         self.push(ItemizationEditorViewController())
                 })
                 
-<<<<<<< HEAD
-                rows += Item(
+                section += Item(
                     TitleElement(content: "English Dictionary Search"),
-=======
-                section += Item(
-                    TitleElement(title: "English Dictionary Search"),
->>>>>>> 07a4d6b0
                     appearance: self.itemAppearance,
                     selection: .isSelectable(isSelected: false),
                     onSelect : { _ in
