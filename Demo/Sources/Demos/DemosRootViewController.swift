//
//  TableViewDemosRootViewController.swift
//  CheckoutApplet
//
//  Created by Kyle Van Essen on 6/24/19.
//

import UIKit
import Listable


public final class DemosRootViewController : ListViewController
{
    public override func viewDidLoad() {
        super.viewDidLoad()
        
        self.title = "Demos"
    }
    
    func push(_ viewController : UIViewController) {
        self.navigationController?.pushViewController(viewController, animated: true)
    }
    
    public override func configure(list: inout ListProperties) {
        
        list.appearance = .demoAppearance
        list.layout = .demoLayout
        
        list.content.overscrollFooter = HeaderFooter(
            DemoHeader(title: "Thanks for using Listable!!")
        )
        
        list("list-view") { section in
            
            section.header = HeaderFooter(
                DemoHeader(title: "List Views")
            )
            
            section += Item(
                DemoItem(text: "Basic Demo"),
                selectionStyle: .selectable(),
                onSelect : { _ in
                    self.push(CollectionViewBasicDemoViewController())
                }
            )
            
            section += Item(
                DemoItem(text: "Blueprint Integration"),
                selectionStyle: .selectable(),
                onSelect : { _ in
                    self.push(BlueprintListDemoViewController())
            })

            section += Item(
                DemoItem(text: "Auto Scrolling (Bottom Pin)"),
                selectionStyle: .selectable(),
                onSelect : { _ in
                    self.push(AutoScrollingViewController())
            })
            
            if #available(iOS 13.0, *) {
                section += Item(
                    DemoItem(text: "List State & State Reader"),
                    selectionStyle: .selectable(),
                    onSelect: { _ in
                        self.push(ListStateViewController())
                    }
                )
            }

            section += Item(
                DemoItem(text: "Itemization Editor"),
                selectionStyle: .selectable(),
                onSelect : { _ in
                    self.push(ItemizationEditorViewController())
            })
            
            section += Item(
                DemoItem(text: "English Dictionary Search"),
                selectionStyle: .selectable(),
                onSelect : { _ in
                    self.push(CollectionViewDictionaryDemoViewController())
            })
            
            section += Item(
                DemoItem(text: "Keyboard Testing"),
                selectionStyle: .selectable(),
                onSelect : { _ in
                    self.push(KeyboardTestingViewController())
            })
            
            section += Item(
                DemoItem(text: "Reordering (Experimental)"),
                selectionStyle: .selectable(),
                onSelect : { _ in
                    self.push(ReorderingViewController())
            })
            
            section += Item(
                DemoItem(text: "Invoices Payment Schedule"),
                selectionStyle: .selectable(),
                onSelect : { _ in
                    self.push(InvoicesPaymentScheduleDemoViewController())
            })
            
            section += Item(
                DemoItem(text: "Swipe Actions"),
                selectionStyle: .selectable(),
                onSelect : { _ in
                    self.push(SwipeActionsViewController())
            })
            
            section += Item(
                DemoItem(text: "Item Content Coordinator"),
                selectionStyle: .selectable(),
                onSelect : { _ in
                    self.push(CoordinatorViewController())
            })
            
            section += Item(
                DemoItem(text: "Item Insert & Remove Animations"),
                selectionStyle: .selectable(),
                onSelect: { _ in
                    self.push(ItemInsertAndRemoveAnimationsViewController())
            })
            
            section += Item(
<<<<<<< HEAD
                DemoItem(text: "Accordion View"),
                selectionStyle: .tappable,
                onSelect: { _ in
                    self.push(AccordionViewController())
            })
=======
                DemoItem(text: "Manual Selection Management"),
                selectionStyle: .selectable(),
                onSelect: { _ in
                    self.push(ManualSelectionManagementViewController())
                }
            )
>>>>>>> 0b5fc162
        }
        
        list("layouts") { section in
            
            section.header = HeaderFooter(
                DemoHeader(title: "Other Layouts")
            )
            
            section += Item(
                DemoItem(text: "Grid Layout"),
                selectionStyle: .selectable(),
                onSelect : { _ in
                    self.push(CustomLayoutsViewController())
            })
            
            section += Item(
                DemoItem(text: "Paged Layout"),
                selectionStyle: .selectable(),
                onSelect : { _ in
                    self.push(PagedViewController())
            })
            
            section += Item(
                DemoItem(text: "Horizontal Layout"),
                selectionStyle: .selectable(),
                onSelect : { _ in
                    self.push(HorizontalLayoutViewController())
            })
            
            section += Item(
                DemoItem(text: "Width Customization"),
                selectionStyle: .selectable(),
                onSelect : { _ in
                    self.push(WidthCustomizationViewController())
            })

            section += Item(
                DemoItem(text: "Spacing Customization"),
                selectionStyle: .selectable(),
                onSelect : { _ in
                    self.push(SpacingCustomizationViewController())
            })
        }
        
        list("selection-state") { section in
            
            section.header = HeaderFooter(
                DemoHeader(title: "List View Selection")
            )

            section += Item(
                DemoItem(text: "Tappable Row"),
                selectionStyle: .selectable()
            )
            
            section += Item(
                DemoItem(text: "Tappable Row (Slow Is Selected)"),
                selectionStyle: .selectable(),
                onSelect: { _ in
                    Thread.sleep(forTimeInterval: 0.5)
                }
            )
        }
        
        list("collection-view") { section in
            
            section.header = HeaderFooter(
                DemoHeader(title: "UICollectionViews")
            )

            section += Item(
                DemoItem(text: "Flow Layout"),
                selectionStyle: .selectable(),
                onSelect : { _ in
                    self.push(FlowLayoutViewController())
            })
        }
        
        list("scroll-view") { section in
            
            section.header = HeaderFooter(
                DemoHeader(title: "UIScrollViews")
            )
            
            section += Item(
                DemoItem(text: "Edges Playground"),
                selectionStyle: .selectable(),
                onSelect : { _ in
                    self.push(ScrollViewEdgesPlaygroundViewController())
            })
        }
    }
}
<|MERGE_RESOLUTION|>--- conflicted
+++ resolved
@@ -123,22 +123,21 @@
                 onSelect: { _ in
                     self.push(ItemInsertAndRemoveAnimationsViewController())
             })
-            
-            section += Item(
-<<<<<<< HEAD
+
+            section += Item(
+                DemoItem(text: "Manual Selection Management"),
+                selectionStyle: .selectable(),
+                onSelect: { _ in
+                    self.push(ManualSelectionManagementViewController())
+                }
+            )
+            
+            section += Item(
                 DemoItem(text: "Accordion View"),
                 selectionStyle: .tappable,
                 onSelect: { _ in
                     self.push(AccordionViewController())
             })
-=======
-                DemoItem(text: "Manual Selection Management"),
-                selectionStyle: .selectable(),
-                onSelect: { _ in
-                    self.push(ManualSelectionManagementViewController())
-                }
-            )
->>>>>>> 0b5fc162
         }
         
         list("layouts") { section in
