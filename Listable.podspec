
Pod::Spec.new do |s|
  s.name         = 'Listable'
  s.version      = '1.0.0.LOCAL'
  s.summary      = 'Declarative list views for iOS apps that deploy back to iOS 9.3.'
  s.homepage     = 'https://github.com/kyleve/Listable'
  s.license      = { type: 'Proprietary', text: "© #{Date.today.year} Square, Inc." }
  s.author       = { 'iOS Team' => 'seller-ios@squareup.com' }
  s.source       = { git: 'Not Published', tag: "podify/#{s.version}" }

  s.ios.deployment_target = '9.3'

  s.swift_versions = ['5.0']

  s.source_files = 'Listable/Sources/**/*.{swift}'

  s.test_spec 'Tests' do |test_spec|
    test_spec.source_files = 'Listable/Tests/**/*.{swift}'
    test_spec.ios.resource_bundle = { 'ListableTestsResources' => 'Listable/Tests/Resources/**/*.*' }

    test_spec.framework = 'XCTest'

<<<<<<< HEAD
    test_spec.requires_app_host = true
=======
    test_spec.dependency 'EnglishDictionary'
>>>>>>> 0210415c
  end
end<|MERGE_RESOLUTION|>--- conflicted
+++ resolved
@@ -20,10 +20,8 @@
 
     test_spec.framework = 'XCTest'
 
-<<<<<<< HEAD
     test_spec.requires_app_host = true
-=======
+
     test_spec.dependency 'EnglishDictionary'
->>>>>>> 0210415c
   end
 end