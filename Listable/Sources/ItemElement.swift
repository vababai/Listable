--- conflicted
+++ resolved
@@ -25,28 +25,6 @@
     var identifier : Identifier<Self> { get }
     
     //
-    // MARK: Converting To Views For Display
-    //
-    
-    /**
-<<<<<<< HEAD
-=======
-     How the element should be rendered within the list view.
-     
-     You provide an instance of the Appearance when initializing the Item<Element> object.
-     
-     If you have multiple elements with similar or identical appearances,
-     they should likely share an ItemElementAppearance to reduce code duplication.
-     */
-    associatedtype Appearance: ItemElementAppearance
-    
-    /**
->>>>>>> b0b438ea
-
-     */
-    associatedtype SwipeActionsView: ItemElementSwipeActionsView = DefaultSwipeActionsView
-    
-    //
     // MARK: Applying To Displayed View
     //
         
@@ -88,6 +66,15 @@
      which returns `self == other`.
      */
     func isEquivalent(to other : Self) -> Bool
+    
+    //
+    // MARK: Creating & Providing Swipe Action Views
+    //
+    
+    /**
+
+     */
+    associatedtype SwipeActionsView: ItemElementSwipeActionsView = DefaultSwipeActionsView
     
     //
     // MARK: Creating & Providing Content Views
@@ -246,39 +233,4 @@
     func apply(actions: SwipeActionsConfiguration)
 
     func apply(state: SwipeActionState)
-}
-
-<<<<<<< HEAD
-
-public struct EmptyItemElementSwipeActionsAppearance : ItemElementSwipeActionsAppearance
-{
-    public init() {}
-    
-    // MARK: ItemElementSwipeActionsAppearance
-    
-    public typealias ContentView = UIView
-    
-    public static func createView(frame: CGRect) -> UIView {
-        return UIView(frame: frame)
-    }
-    
-    public func apply(swipeActions: SwipeActions, to view: UIView) {
-        // Nothing.
-    }
-
-    public func apply(swipeControllerState: SwipeControllerState, to view: UIView) {
-        // no op
-    }
-
-    public func preferredSize(for view: UIView) -> CGSize {
-        return .zero
-    }
-}
-=======
-public struct ApplyItemElementInfo
-{
-    public var state : ItemState
-    public var position : ItemPosition
-    public var reordering : ReorderingActions
-}
->>>>>>> b0b438ea
+}