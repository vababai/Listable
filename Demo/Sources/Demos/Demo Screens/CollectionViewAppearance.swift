--- conflicted
+++ resolved
@@ -112,13 +112,10 @@
     func selectedBackgroundElement(with info: ApplyItemContentInfo) -> Element?
     {
         Box(
-<<<<<<< HEAD
             /// The `isHighlighted` check allows us to differentiate between highlighted and selected appearance.
             /// If you do not want to differ the appearance of highlighted vs. selected, you can omit this check.
             backgroundColor: info.state.isHighlighted ? .white(0.95) : .white(0.90),
-=======
-            backgroundColor: .white(0.2),
->>>>>>> ed6a8ba9
+            
             cornerStyle: .rounded(radius: 8.0),
             shadowStyle: .simple(radius: 2.0, opacity: 0.15, offset: .init(width: 0.0, height: 1.0), color: .black)
         )
