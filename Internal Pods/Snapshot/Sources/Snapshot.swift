--- conflicted
+++ resolved
@@ -18,21 +18,27 @@
     internal typealias OnFail = (_ message : String, _ file : StaticString, _ line : UInt) -> ()
     internal var onFail : OnFail = XCTFail
     
-<<<<<<< HEAD
-    public init(iterations: [Iteration] , input : Iteration.RenderingFormat)
-    {
-        self.init(iterations: iterations) { _ in input }
+    public init(
+        for iteration: Iteration ,
+        settings : SnapshotSettings = .init(),
+        input : Iteration.RenderingFormat
+    ) {
+        self.init(for: [iteration], settings : settings) { _ in input }
     }
     
-    public init(iterations : [Iteration], test : @escaping Test)
-    {
-=======
     public init(
-        iterations : [Iteration],
+        for iterations: [Iteration] ,
+        settings : SnapshotSettings = .init(),
+        input : Iteration.RenderingFormat
+    ) {
+        self.init(for: iterations, settings : settings) { _ in input }
+    }
+    
+    public init(
+        for iterations : [Iteration],
         settings : SnapshotSettings = .init(),
         test : @escaping Test
     ) {
->>>>>>> cfd705d4
         let hasIterations = iterations.isEmpty == false
         precondition(hasIterations, "Must provide at least one iteration.")
         
