//
//  ListView.swift
//  Listable
//
//  Created by Kyle Van Essen on 6/16/19.
//

import UIKit


public final class ListView : UIView
{
    //
    // MARK: Initialization
    //
    
    public init(frame: CGRect = .zero, appearance : Appearance = Appearance())
    {
        self.appearance = appearance
        
        self.behavior = Behavior()
        self.scrollInsets = ScrollInsets(top: nil, bottom:  nil)
        
        self.storage = Storage()
        self.sourcePresenter = SourcePresenter(initial: StaticSource.State(), source: StaticSource())
        
        self.dataSource = DataSource()
        self.delegate = Delegate()
        
        self.layout = ListViewLayout(
            delegate: self.delegate,
            appearance: self.appearance
        )
        
        self.collectionView = UICollectionView(frame: .zero, collectionViewLayout: self.layout)
        
        self.keyboardObserver = KeyboardObserver()
        
        if #available(iOS 10.0, *) {
            self.collectionView.isPrefetchingEnabled = false
        }
                
        self.collectionView.dataSource = self.dataSource
        self.collectionView.delegate = self.delegate
        
        super.init(frame: frame)
        
        self.storage.presentationState.listView = self
        self.storage.presentationState.collectionView = self.collectionView
        
        self.dataSource.view = self
        self.delegate.view = self
        
        self.keyboardObserver.delegate = self
        
        self.collectionView.frame = self.bounds
        self.addSubview(self.collectionView)
        
        self.applyAppearance()
        self.applyScrollInsets()
    }
    
    @available(*, unavailable)
    required init?(coder: NSCoder) { fatalError() }
    
    //
    // MARK: Private Properties
    //
    
    private let storage : Storage
    private var sourcePresenter : AnySourcePresenter
    
    private let dataSource : DataSource
    private let delegate : Delegate
    
    private let collectionView : UICollectionView
    private let layout : ListViewLayout
    
    private let keyboardObserver : KeyboardObserver
    
    //
    // MARK: Appearance
    //
    
    public var appearance : Appearance {
        didSet {
            guard oldValue != self.appearance else {
                return
            }
            
            self.applyAppearance()
        }
    }
    
    private func applyAppearance()
    {
        self.layout.appearance = self.appearance
        self.backgroundColor = self.appearance.backgroundColor
        
        self.storage.presentationState.resetAllCachedHeights()
    }
    
    public var behavior : Behavior {
        didSet {
            guard oldValue != self.behavior else {
                return
            }
            
            self.applyBehavior()
        }
    }
    
    private func applyBehavior()
    {
        // Nothing right now.
    }
    
    public var scrollInsets : ScrollInsets {
        didSet {
            guard oldValue != self.scrollInsets else {
                return
            }
            
            self.applyScrollInsets()
        }
    }
    
    func applyScrollInsets()
    {
        self.collectionView.contentInset = self.scrollInsets.insets(
            with: self.collectionView.contentInset,
            layoutDirection: self.appearance.direction
        )
    }
    
    //
    // MARK: Scrolling To Sections & Items
    //
    
    @discardableResult
    public func scrollTo(item : AnyItem, position : ItemScrollPosition, animated : Bool = false) -> Bool
    {
        return self.scrollTo(item: item.identifier, position: position, animated: animated)
    }
    
    @discardableResult
    public func scrollTo<Element:ItemElement>(item : Identifier<Element>, position : ItemScrollPosition, animated : Bool = false) -> Bool
    {
        return self.scrollTo(item: AnyIdentifier(item), position: position, animated: animated)
    }
    
    @discardableResult
    public func scrollTo(item : AnyIdentifier, position : ItemScrollPosition, animated : Bool = false) -> Bool
    {
        // Make sure the item identifier is valid.
        
        guard let toIndexPath = self.storage.allContent.indexPath(for: item) else {
            return false
        }
        
        guard let lastLoadedIndexPath = self.storage.presentationState.lastIndexPath else {
            return false
        }
        
        // If the item is already visible and that's good enough, return.
        
        let isAlreadyVisible = self.collectionView.indexPathsForVisibleItems.contains(toIndexPath)
        
        if  isAlreadyVisible && position.ifAlreadyVisible == .doNothing {
            return true
        }
        
        // Otherwise, perform scrolling.
        
        let scroll = {
            self.collectionView.scrollToItem(
                at: toIndexPath,
                at: position.position.UICollectionViewScrollPosition,
                animated: animated
            )
        }
        
        if lastLoadedIndexPath < toIndexPath {
            self.updatePresentationState(for: .programaticScrollDownTo(toIndexPath)) { _ in
                scroll()
            }
        } else {
            scroll()
        }
    
        return true
    }
    
    //
    // MARK: Setting & Getting Content
    //
    
    public var content : Content {
        get { return self.storage.allContent }
        set { self.setContent(animated: false, newValue) }
    }
    
    public func setContent(with builder : ListDescription.Build)
    {
<<<<<<< HEAD
        let description = ListDescription(appearance: self.appearance, behavior: self.behavior, scrollInsets: self.scrollInsets, build: builder)
=======
        let description = ListDescription { list in
            list.scrollInsets = self.scrollInsets
            list.appearance = self.appearance
            
            builder(&list)
        }
>>>>>>> 7b3316d5
        
        self.setProperties(with: description)
    }
    
    public func setContent(animated : Bool = false, _ content : Content)
    {
        self.set(
            source: StaticSource(with: content),
            initial: StaticSource.State(),
            animated: animated
        )
    }
    
    private var sourceChangedTimer : ReloadTimer? = nil
    
    @discardableResult
    public func set<Source:ListViewSource>(source : Source, initial : Source.State, animated : Bool = false) -> StateAccessor<Source.State>
    {
        self.sourcePresenter.discard()
        
        let sourcePresenter = SourcePresenter(initial: initial, source: source, didChange: { [weak self] in
            guard let self = self else { return }
            guard self.sourceChangedTimer == nil else { return }
            
            self.sourceChangedTimer = ReloadTimer {
                self.sourceChangedTimer = nil
                self.setContentFromSource(animated: true)
            }
        })
        
        self.sourcePresenter = sourcePresenter
        
        self.setContentFromSource(animated: animated)
        
        return StateAccessor(get: {
            sourcePresenter.state
        }, set: {
            sourcePresenter.state = $0
        })
    }
    
    public func setProperties(with description : ListDescription)
    {
        self.appearance = description.appearance
<<<<<<< HEAD
        self.behavior = description.behavior
        self.setContent(animated: animated, description.content)
=======
        self.setContent(animated: description.animated, description.content)
>>>>>>> 7b3316d5
        self.scrollInsets = description.scrollInsets
    }
    
    private func setContentFromSource(animated : Bool = false)
    {
        let oldIdentifier = self.storage.allContent.identifier
        self.storage.allContent = self.sourcePresenter.reloadContent()
        let newIdentifier = self.storage.allContent.identifier
        
        let identifierChanged = oldIdentifier != newIdentifier
        
        self.updatePresentationState(for: .contentChanged(animated: animated, identifierChanged: identifierChanged))
    }
    
    // MARK: UIView
    
    public override var frame: CGRect {
        didSet {
            /**
             Once the view actually has a size, we can provide content.
            
             There's no value in having content with no view size, as we cannot
             size cells otherwise.
             */
            
            let fromEmpty = oldValue.isEmpty && self.bounds.isEmpty == false
            let toEmpty = oldValue.isEmpty == false && self.bounds.isEmpty
            
            if fromEmpty {
                self.updatePresentationState(for: .transitionedToBounds(isEmpty: false))
            } else if toEmpty {
                self.updatePresentationState(for: .transitionedToBounds(isEmpty: true))
            }
        }
    }
    
    public override var backgroundColor: UIColor? {
        didSet {
            self.collectionView.backgroundColor = self.backgroundColor
        }
    }
    
    public override func didMoveToWindow()
    {
        super.didMoveToWindow()
        
        if self.window != nil {
            self.setContentInsetWithKeyboardFrame()
        }
    }
    
    public override func didMoveToSuperview()
    {
        super.didMoveToSuperview()
        
        if self.superview != nil {
            self.setContentInsetWithKeyboardFrame()
        }
    }
    
    override public func layoutSubviews()
    {
        super.layoutSubviews()
        
        self.collectionView.frame = self.bounds
    }
    
    //
    // MARK: Updating Content
    //
    
    fileprivate func updateVisibleCellPositions()
    {
        let indexPaths = self.collectionView.indexPathsForVisibleItems
        
        let items : [(IndexPath, AnyPresentationItemState)] = indexPaths.map {
            return ($0, self.storage.presentationState.item(at: $0))
        }
        
        for (indexPath, item) in items {
            let cell = self.collectionView.cellForItem(at: indexPath)!
            item.updatePosition(with: cell, in: collectionView, for: indexPath)
        }
    }
    
    private func updateCollectionViewConfiguration()
    {
        let view = self.collectionView
        
        switch self.content.selectionMode {
        case .none:
            view.allowsSelection = false
            view.allowsMultipleSelection = false
            
        case .single:
            view.allowsSelection = true
            view.allowsMultipleSelection = false
            
        case .multiple:
            view.allowsSelection = true
            view.allowsMultipleSelection = true
        }
    }
    
    private func updateCollectionViewSelections(animated : Bool)
    {
        let oldSelected : Set<IndexPath> = Set(self.collectionView.indexPathsForSelectedItems ?? [])
        let newSelected : Set<IndexPath> = Set(self.storage.presentationState.selectedIndexPaths)
        
        let removed = oldSelected.subtracting(newSelected)
        let added = newSelected.subtracting(oldSelected)
        
        let view = self.collectionView
        let state = self.storage.presentationState
        
        removed.forEach {
            let item = state.item(at: $0)
            view.deselectItem(at: $0, animated: animated)
            item.applyToVisibleCell()
        }
        
        added.forEach {
            let item = state.item(at: $0)
            view.selectItem(at: $0, animated: animated, scrollPosition: [])
            item.applyToVisibleCell()
        }
    }
    
    //
    // MARK: Updating Displayed Items
    //
    
    private struct VisibleSection : Hashable
    {
        let section : PresentationState.SectionState
        
        func hash(into hasher: inout Hasher)
        {
            hasher.combine(ObjectIdentifier(self.section))
        }
        
        static func == (lhs : VisibleSection, rhs : VisibleSection) -> Bool
        {
            return lhs.section === rhs.section
        }
    }
    
    
    private struct VisibleItem : Hashable
    {
        let item : AnyPresentationItemState
        
        func hash(into hasher: inout Hasher)
        {
            hasher.combine(ObjectIdentifier(self.item))
        }
        
        static func == (lhs : VisibleItem, rhs : VisibleItem) -> Bool
        {
            return lhs.item === rhs.item
        }
    }
    
    private var visibleSections : Set<VisibleSection> = Set()
    private var visibleItems : Set<VisibleItem> = Set()
    
    private func updateVisibleItemsAndSections()
    {
        // Visible Items & Sections
        
        let visibleIndexPaths = self.collectionView.indexPathsForVisibleItems
        
        let newVisibleItems = Set(visibleIndexPaths.map {
            VisibleItem(item: self.storage.presentationState.item(at: $0))
        })
        
        let visibleSectionIndexes : Set<Int> = visibleIndexPaths.reduce(into: Set(), { $0.insert($1.section) })
        let visibleSections = self.storage.presentationState.sections(at: Array(visibleSectionIndexes))
        
        // Message Changes
        
        let removed = self.visibleItems.subtracting(newVisibleItems)
        let added = newVisibleItems.subtracting(self.visibleItems)
        
        removed.forEach {
            $0.item.setAndPerform(isDisplayed: false)
        }
        
        added.forEach {
            $0.item.setAndPerform(isDisplayed: true)
        }
        
        self.visibleItems = newVisibleItems
        self.visibleSections = Set(visibleSections.map { VisibleSection(section: $0)} )
    }
    
    //
    // MARK: Updating Presentation State
    //
    
    private func updatePresentationState(for reason : Content.Slice.UpdateReason, completion : @escaping (Bool) -> () = { _ in })
    {
        let indexPaths = self.collectionView.indexPathsForVisibleItems
        
        let indexPath = indexPaths.first
        
        let presentationStateTruncated = self.storage.presentationState.containsAllItems == false
        
        switch reason {
        case .scrolledDown:
            let needsUpdate = self.collectionView.isScrolledNearBottom() && presentationStateTruncated
            
            if needsUpdate {
                self.updatePresentationStateWith(firstVisibleIndexPath: indexPath, for: reason, completion: completion)
            } else {
                completion(true)
            }
            
        case .contentChanged:
            self.updateCollectionViewConfiguration()
            self.updatePresentationStateWith(firstVisibleIndexPath: indexPath, for: reason, completion: completion)
            
        case .didEndDecelerating:
            if presentationStateTruncated {
                self.updatePresentationStateWith(firstVisibleIndexPath: indexPath, for: reason, completion: completion)
            } else {
                completion(true)
            }
            
        case .scrolledToTop:
            if presentationStateTruncated {
                self.updatePresentationStateWith(firstVisibleIndexPath: IndexPath(item: 0, section: 0), for: reason, completion: completion)
            } else {
                completion(true)
            }
            
        case .transitionedToBounds(_):
            self.updatePresentationStateWith(firstVisibleIndexPath: indexPath, for: reason, completion: completion)
            
        case .programaticScrollDownTo(let scrollToIndexPath):
            self.updatePresentationStateWith(firstVisibleIndexPath: scrollToIndexPath, for: reason, completion: completion)
        }
    }
        
    private func updatePresentationStateWith(
        firstVisibleIndexPath indexPath: IndexPath?,
        for reason : Content.Slice.UpdateReason,
        completion callerCompletion : @escaping (Bool) -> ()
        )
    {
        let indexPath = indexPath ?? IndexPath(item: 0, section: 0)
        
        let visibleSlice = self.bounds.isEmpty ? Content.Slice() : self.storage.allContent.sliceTo(indexPath: indexPath, plus: Content.Slice.defaultSize)
        
        let diff = ListView.diffWith(old: self.storage.presentationState.sectionModels, new: visibleSlice.content.sections)
                
        let updateBackingData = {
            self.storage.presentationState.update(with: diff, slice: visibleSlice)
        }
        
        self.storage.presentationState.updateRefreshControl(with: visibleSlice.content.refreshControl)
        
        self.performBatchUpdates(with: diff, animated: reason.animated, updateBackingData: updateBackingData) { finished in
            self.updateVisibleItemsAndSections()
            callerCompletion(finished)
        }
        
        self.updateCollectionViewSelections(animated: reason.animated)
    }
        
    private func performBatchUpdates(
        with diff : SectionedDiff<Section,AnyItem>,
        animated: Bool,
        updateBackingData : @escaping () -> (),
        completion : @escaping (Bool) -> ()
    )
    {
        let view = self.collectionView
        
        let changes = diff.aggregatedChanges
                
        let batchUpdates = {
            updateBackingData()
                                    
            // Sections

            view.deleteSections(IndexSet(changes.deletedSections.map { $0.oldIndex }))
            view.insertSections(IndexSet(changes.insertedSections.map { $0.newIndex }))
            
            changes.movedSections.forEach {
                view.moveSection($0.oldIndex, toSection: $0.newIndex)
            }

            // Items
            
            view.deleteItems(at: changes.deletedItems.map { $0.oldIndex })
            view.insertItems(at: changes.insertedItems.map { $0.newIndex })
            
            changes.movedItems.forEach {
                view.moveItem(at: $0.oldIndex, to: $0.newIndex)
            }
            
            // Perform Updates Of Visible Section Headers & Footers
            
            self.visibleSections.forEach {
                $0.section.header?.applyToVisibleView()
                $0.section.footer?.applyToVisibleView()
            }
            
            // Perform Updates Of Visible Items
            
            self.visibleItems.forEach {
                $0.item.applyToVisibleCell()
            }
        }
        
        self.layout.setShouldAskForItemSizesDuringLayoutInvalidation()
        
        if animated {
            view.performBatchUpdates(batchUpdates, completion: completion)
        } else {
            UIView.performWithoutAnimation {
                view.performBatchUpdates(batchUpdates, completion: completion)
            }
        }
    }
    
    private static func diffWith(old : [Section], new : [Section]) -> SectionedDiff<Section, AnyItem>
    {
        return SectionedDiff(
            old: old,
            new: new,
            configuration: SectionedDiff.Configuration(
                section: .init(
                    identifier: { $0.info.anyIdentifier },
                    items: { $0.items },
                    movedHint: { $0.info.anyWasMoved(comparedTo: $1.info) }
                ),
                item: .init(
                    identifier: { $0.identifier },
                    updated: { $0.anyWasUpdated(comparedTo: $1) },
                    movedHint: { $0.anyWasMoved(comparedTo: $1) }
                )
            )
        )
    }
    
    //
    // MARK: Moving Items
    //
    
    internal func beginInteractiveMovementFor(item : AnyPresentationItemState) -> Bool
    {
        guard let indexPath = self.storage.presentationState.indexPath(for: item) else {
            return false
        }
        
        return self.collectionView.beginInteractiveMovementForItem(at: indexPath)
    }
    
    internal func updateInteractiveMovementTargetPosition(with recognizer : UIPanGestureRecognizer)
    {
        let position = recognizer.location(in: self.collectionView)
        
        self.collectionView.updateInteractiveMovementTargetPosition(position)
    }
    
    internal func endInteractiveMovement()
    {
        self.collectionView.endInteractiveMovement()
    }
}


extension ListView : KeyboardObserverDelegate
{
    private func setContentInsetWithKeyboardFrame()
    {
        guard let frame = self.keyboardObserver.currentFrame(in: self) else {
            return
        }
        
        var inset : CGFloat
        
        switch frame {
        case .notVisible: inset = 0.0
        case .visible(let frame): inset = (self.bounds.size.height - frame.origin.y)
        }
        
        self.collectionView.contentInset.bottom = inset
    }
    
    //
    // MARK: KeyboardObserverDelegate
    //
    
    func keyboardFrameWillChange(observer : KeyboardObserver)
    {
        self.setContentInsetWithKeyboardFrame()
    }
}


fileprivate extension ListView
{
    final class Storage
    {
        var allContent : Content = Content()

        let presentationState : PresentationState = PresentationState()
        
        func moveItem(from : IndexPath, to : IndexPath)
        {
            self.allContent.moveItem(from: from, to: to)
            self.presentationState.moveItem(from: from, to: to)
        }
        
        func remove(item itemToRemove : AnyPresentationItemState) -> IndexPath?
        {
            if let indexPath = self.presentationState.remove(item: itemToRemove) {
                self.allContent.remove(at: indexPath)
                return indexPath
            } else {
                return nil
            }
        }
    }
    
    final class DataSource : NSObject, UICollectionViewDataSource
    {
        unowned var view : ListView!
        
        var presentationState : PresentationState {
            return self.view.storage.presentationState
        }
        
        func numberOfSections(in collectionView: UICollectionView) -> Int
        {
            return self.presentationState.sections.count
        }
        
        func collectionView(_ collectionView: UICollectionView, numberOfItemsInSection section: Int) -> Int
        {
            let section = self.presentationState.sections[section]
            
            return section.items.count
        }

        func collectionView(_ collectionView: UICollectionView, cellForItemAt indexPath: IndexPath) -> UICollectionViewCell
        {
            let item = self.presentationState.item(at: indexPath)
            
            self.presentationState.registerCell(for: item)
            
            return item.dequeueAndPrepareCollectionViewCell(in: collectionView, for: indexPath)
        }

        func collectionView(_ collectionView: UICollectionView, viewForSupplementaryElementOfKind kind: String, at indexPath: IndexPath) -> UICollectionReusableView
        {
            switch ListViewLayout.SupplementaryKind(rawValue: kind)! {
            case .listHeader:
                if let header = self.presentationState.header {
                    self.presentationState.registerSupplementaryView(of: kind, for: header)
                    return header.dequeueAndPrepareCollectionReusableView(in: collectionView, of: kind, for: indexPath)
                }
                
            case .listFooter:
                if let footer = self.presentationState.footer {
                    self.presentationState.registerSupplementaryView(of: kind, for: footer)
                    return footer.dequeueAndPrepareCollectionReusableView(in: collectionView, of: kind, for: indexPath)
                }
                
            case .sectionHeader:
                let section = self.presentationState.sections[indexPath.section]

                if let header = section.header {
                    self.presentationState.registerSupplementaryView(of: kind, for: header)
                    return header.dequeueAndPrepareCollectionReusableView(in: collectionView, of: kind, for: indexPath)
                }
                
            case .sectionFooter:
                let section = self.presentationState.sections[indexPath.section]

                if let footer = section.footer {
                    self.presentationState.registerSupplementaryView(of: kind, for: footer)
                    return footer.dequeueAndPrepareCollectionReusableView(in: collectionView, of: kind, for: indexPath)
                }
            }
            
            fatalError()
        }

        func collectionView(_ collectionView: UICollectionView, canMoveItemAt indexPath: IndexPath) -> Bool
        {
            let item = self.presentationState.item(at: indexPath)
            
            return item.anyModel.reordering != nil
        }
        
        func collectionView(_ collectionView: UICollectionView, moveItemAt sourceIndexPath: IndexPath, to destinationIndexPath: IndexPath)
        {
            let item = self.presentationState.item(at: destinationIndexPath)
            
            print("Moved item from \(sourceIndexPath) to \(destinationIndexPath)")
            
            self.view.updateVisibleCellPositions()
            
            item.moved(with: Reordering.Result(
                fromSection: self.presentationState.sections[sourceIndexPath.section].model,
                fromIndexPath: sourceIndexPath,
                toSection: self.presentationState.sections[destinationIndexPath.section].model,
                toIndexPath: destinationIndexPath
            ))
        }
    }
    
    final class Delegate : NSObject, UICollectionViewDelegate, ListViewLayoutDelegate
    {
        unowned var view : ListView!
        
        var presentationState : PresentationState {
            return self.view.storage.presentationState
        }
        
        // MARK: UICollectionViewDelegate
        
        func collectionView(_ collectionView: UICollectionView, shouldHighlightItemAt indexPath: IndexPath) -> Bool
        {
            return true
        }

        func collectionView(_ collectionView: UICollectionView, didHighlightItemAt indexPath: IndexPath)
        {
            let item = self.presentationState.item(at: indexPath)
            
            item.applyToVisibleCell()
        }
        
        func collectionView(_ collectionView: UICollectionView, didUnhighlightItemAt indexPath: IndexPath)
        {
            let item = self.presentationState.item(at: indexPath)

            item.applyToVisibleCell()
        }

        func collectionView(_ collectionView: UICollectionView, shouldSelectItemAt indexPath: IndexPath) -> Bool
        {
            let item = self.presentationState.item(at: indexPath)
            
            return item.anyModel.selection.isSelectable
        }
        
        func collectionView(_ collectionView: UICollectionView, shouldDeselectItemAt indexPath: IndexPath) -> Bool
        {
            return true
        }

        func collectionView(_ collectionView: UICollectionView, didSelectItemAt indexPath: IndexPath)
        {
            let item = self.presentationState.item(at: indexPath)
            
            item.performUserDidSelectItem(isSelected: true)
        }

        func collectionView(_ collectionView: UICollectionView, didDeselectItemAt indexPath: IndexPath)
        {
            let item = self.presentationState.item(at: indexPath)
            
            item.performUserDidSelectItem(isSelected: false)
        }
        
        private var displayedItems : [ObjectIdentifier:AnyPresentationItemState] = [:]
        
        func collectionView(_ collectionView: UICollectionView, willDisplay cell: UICollectionViewCell, forItemAt indexPath: IndexPath)
        {
            let item = self.presentationState.item(at: indexPath)
            
            item.willDisplay(cell: cell, in: collectionView, for: indexPath)
            
            self.displayedItems[ObjectIdentifier(cell)] = item
        }
        
        func collectionView(_ collectionView: UICollectionView, didEndDisplaying cell: UICollectionViewCell, forItemAt indexPath: IndexPath)
        {
            guard let item = self.displayedItems.removeValue(forKey: ObjectIdentifier(cell)) else {
                return
            }
                        
            item.didEndDisplay()
        }
        
        private var displayedSupplementaryItems : [ObjectIdentifier:AnyPresentationHeaderFooterState] = [:]
        
        func collectionView(_ collectionView: UICollectionView, willDisplaySupplementaryView view: UICollectionReusableView, forElementKind elementKind: String, at indexPath: IndexPath)
        {
            let item : AnyPresentationHeaderFooterState = {
                switch ListViewLayout.SupplementaryKind(rawValue: elementKind)! {
                case .listHeader:
                    return self.presentationState.header!
                    
                case .listFooter:
                    return self.presentationState.footer!
                    
                case .sectionHeader:
                    let section = self.presentationState.sections[indexPath.section]
                    return section.header!
                    
                case .sectionFooter:
                    let section = self.presentationState.sections[indexPath.section]
                    return section.footer!
                }
            }()
            
            item.willDisplay(view: view, in: collectionView, for: indexPath)
            
            self.displayedSupplementaryItems[ObjectIdentifier(view)] = item
        }
        
        func collectionView(
            _ collectionView: UICollectionView,
            didEndDisplayingSupplementaryView view: UICollectionReusableView,
            forElementOfKind elementKind: String,
            at indexPath: IndexPath
        )
        {
            guard let item = self.displayedSupplementaryItems.removeValue(forKey: ObjectIdentifier(view)) else {
                return
            }
            
            item.didEndDisplay()
        }
        
        func collectionView(
            _ collectionView: UICollectionView,
            targetIndexPathForMoveFromItemAt originalIndexPath: IndexPath,
            toProposedIndexPath proposedIndexPath: IndexPath
            ) -> IndexPath
        {
            let item = self.presentationState.item(at: originalIndexPath)
            
            if originalIndexPath != proposedIndexPath {
                // TODO: Validate
                
                if originalIndexPath.section == proposedIndexPath.section {
                    self.view.storage.moveItem(from: originalIndexPath, to: proposedIndexPath)

                    return proposedIndexPath
                } else {
                    return originalIndexPath
                }
            } else {
                return proposedIndexPath
            }
        }
        
        // MARK: ListViewLayoutDelegate
        
        private let cellMeasurementCache = ReusableViewCache()
        
        func heightForItem(at indexPath : IndexPath, in collectionView : UICollectionView, width : CGFloat, layoutDirection : LayoutDirection) -> CGFloat
        {
            let item = self.presentationState.item(at: indexPath)
            
            return item.height(
                width: width,
                layoutDirection : layoutDirection,
                defaultHeight: self.view.layout.appearance.sizing.itemHeight,
                measurementCache: self.cellMeasurementCache
            )
        }
        
        func layoutForItem(at indexPath : IndexPath, in collectionView : UICollectionView) -> ItemLayout
        {
            let item = self.presentationState.item(at: indexPath)
            
            return item.anyModel.layout
        }
        
        func hasListHeader(in collectionView : UICollectionView) -> Bool
        {
            return self.presentationState.header != nil
        }
        
        func heightForListHeader(in collectionView : UICollectionView, width : CGFloat, layoutDirection : LayoutDirection) -> CGFloat
        {
            let header = self.presentationState.header!
            
            return header.height(
                width: width,
                layoutDirection : layoutDirection,
                defaultHeight: self.view.layout.appearance.sizing.listHeaderHeight,
                measurementCache: self.headerMeasurementCache
            )
        }
        
        func layoutForListHeader(in collectionView : UICollectionView) -> HeaderFooterLayout
        {
            let header = self.presentationState.header!
            
            return header.anyModel.layout
        }
        
        func hasListFooter(in collectionView : UICollectionView) -> Bool
        {
            return self.presentationState.footer != nil
        }
        
        func heightForListFooter(in collectionView : UICollectionView, width : CGFloat, layoutDirection : LayoutDirection) -> CGFloat
        {
            let footer = self.presentationState.footer!
            
            return footer.height(
                width: width,
                layoutDirection: layoutDirection,
                defaultHeight: self.view.layout.appearance.sizing.listFooterHeight,
                measurementCache: self.headerMeasurementCache
            )
        }
        
        func layoutForListFooter(in collectionView : UICollectionView) -> HeaderFooterLayout
        {
            let footer = self.presentationState.footer!
            
            return footer.anyModel.layout
        }
        
        func layoutFor(section sectionIndex : Int, in collectionView : UICollectionView) -> Section.Layout
        {
            let section = self.presentationState.sections[sectionIndex]

            return section.model.layout
        }
        
        func hasHeader(in sectionIndex : Int, in collectionView : UICollectionView) -> Bool
        {
            let section = self.presentationState.sections[sectionIndex]
            
            return section.header != nil
        }
        
        private let headerMeasurementCache = ReusableViewCache()
        
        func heightForHeader(in sectionIndex : Int, in collectionView : UICollectionView, width : CGFloat, layoutDirection : LayoutDirection) -> CGFloat
        {
            let section = self.presentationState.sections[sectionIndex]
            let header = section.header!
            
            return header.height(
                width: width,
                layoutDirection: layoutDirection,
                defaultHeight: self.view.layout.appearance.sizing.sectionHeaderHeight,
                measurementCache: self.headerMeasurementCache
            )
        }
        
        func layoutForHeader(in sectionIndex : Int, in collectionView : UICollectionView) -> HeaderFooterLayout
        {
            let section = self.presentationState.sections[sectionIndex]
            let header = section.header!
            
            return header.anyModel.layout
        }
        
        func hasFooter(in sectionIndex : Int, in collectionView : UICollectionView) -> Bool
        {
            let section = self.presentationState.sections[sectionIndex]
            
            return section.footer != nil
        }
        
        private let footerMeasurementCache = ReusableViewCache()
        
        func heightForFooter(in sectionIndex : Int, in collectionView : UICollectionView, width : CGFloat, layoutDirection : LayoutDirection) -> CGFloat
        {
            let section = self.presentationState.sections[sectionIndex]
            let footer = section.footer!
                        
            return footer.height(
                width: width,
                layoutDirection: layoutDirection,
                defaultHeight: self.view.layout.appearance.sizing.sectionFooterHeight,
                measurementCache: self.headerMeasurementCache
            )
        }
        
        func layoutForFooter(in sectionIndex : Int, in collectionView : UICollectionView) -> HeaderFooterLayout
        {
            let section = self.presentationState.sections[sectionIndex]
            let footer = section.footer!
            
            return footer.anyModel.layout
        }
        
        func columnLayout(for sectionIndex : Int, in collectionView : UICollectionView) -> Section.Columns
        {
            let section = self.presentationState.sections[sectionIndex]
            
            return section.model.columns
        }
        
        // MARK: UIScrollViewDelegate
        
        func scrollViewDidEndDecelerating(_ scrollView: UIScrollView)
        {
            self.view.updatePresentationState(for: .didEndDecelerating)
        }
        
        func scrollViewDidScrollToTop(_ scrollView: UIScrollView)
        {
            self.view.updatePresentationState(for: .scrolledToTop)
        }
        
        private var lastPosition : CGFloat = 0.0
        
        func scrollViewDidScroll(_ scrollView: UIScrollView)
        {
            guard scrollView.bounds.size.height > 0 else { return }
            
            // Updating Paged Content
            
            let scrollingDown = self.lastPosition < scrollView.contentOffset.y
            
            self.lastPosition = scrollView.contentOffset.y
            
            if scrollingDown {
                self.view.updatePresentationState(for: .scrolledDown)
            }
            
            // Update Item Visibility
            
            self.view.updateVisibleItemsAndSections()
            
            // Dismiss Keyboard
            
            if self.view.behavior.dismissesKeyboardOnScroll {
                self.view.endEditing(true)
            }
        }
    }
}


fileprivate extension UICollectionView
{    
    func isScrolledNearBottom() -> Bool
    {
        let viewHeight = self.bounds.size.height
        
        // We are within one half view height from the bottom of the content.
        return self.contentOffset.y + (viewHeight * 1.5) > self.contentSize.height
    }
}<|MERGE_RESOLUTION|>--- conflicted
+++ resolved
@@ -202,16 +202,13 @@
     
     public func setContent(with builder : ListDescription.Build)
     {
-<<<<<<< HEAD
-        let description = ListDescription(appearance: self.appearance, behavior: self.behavior, scrollInsets: self.scrollInsets, build: builder)
-=======
-        let description = ListDescription { list in
-            list.scrollInsets = self.scrollInsets
-            list.appearance = self.appearance
-            
-            builder(&list)
-        }
->>>>>>> 7b3316d5
+        let description = ListDescription(
+            animated: true,
+            appearance: self.appearance,
+            behavior: self.behavior,
+            scrollInsets: self.scrollInsets,
+            build: builder
+        )
         
         self.setProperties(with: description)
     }
@@ -256,13 +253,10 @@
     public func setProperties(with description : ListDescription)
     {
         self.appearance = description.appearance
-<<<<<<< HEAD
         self.behavior = description.behavior
-        self.setContent(animated: animated, description.content)
-=======
+        self.scrollInsets = description.scrollInsets
+        
         self.setContent(animated: description.animated, description.content)
->>>>>>> 7b3316d5
-        self.scrollInsets = description.scrollInsets
     }
     
     private func setContentFromSource(animated : Bool = false)
